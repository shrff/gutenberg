import store from '../store';
import {
	getCurrentPost,
	getEditedPostTitle,
	getEditedPostExcerpt,
	getEditedPostContent,
} from '../store/selectors';
import {
	toggleAutosave,
	removeNotice,
	toggleNetworkIsConnected,
<<<<<<< HEAD
	showDisconnectAlert,
	showLocalSaveNotice,
=======
	showDisconnectionNotice,
>>>>>>> 1d78085d
} from '../store/actions';

import { compact } from 'lodash';

/**
 * WordPress dependencies
 */
import { doAction } from '@wordpress/hooks';

const DISCONNECTION_NOTICE_ID = 'DISCONNECTION_NOTICE_ID';

export function setupHeartbeat() {
	const $document = jQuery( document );
	/**
	 * Configure heartbeat to refresh the wp-api nonce, keeping the editor authorization intact.
	 *
	 * @todo update the _wpnonce used by autosaves.
	 */
	$document.on( 'heartbeat-tick', ( event, response ) => {
		if ( response[ 'rest-nonce' ] ) {
			window.wpApiSettings.nonce = response[ 'rest-nonce' ];
		}
	} );

	/**
	 * Concatenate the title, content and excerpt.
	 *
	 * This is used to track changes when auto-saving.
	 *
	 * @since 1.9.0
	 *
	 * @param {Object} state The current state.
	 *
	 * @returns {string} A concatenated string with title, content and excerpt.
	 */
	const getCompareString = function( state ) {
		return compact( [
			getEditedPostTitle( state ),
			getEditedPostContent( state ),
			getEditedPostExcerpt( state ),
		] ).join( '::' );
	};

	/**
	 * Configure Heartbeat autosaves.
	 */
	const { dispatch, getState } = store;

	let compareString;
	let lastCompareString;

	/**
	 * Autosave 'save' function that pulls content from Gutenberg state. Based on `wp.autosave.save`.
	 *
	 * @since 1.9.0
	 *
	 * @returns {Object|bool} postData The autosaved post data to send, or false if no autosave is needed.
	 */
	const save = function() {
		// Bail early if autosaving is suspended or saving is blocked.
		if ( wp.autosave.isSuspended || wp.autosave._blockSave ) {
			return false;
		}

		// Check if its time for another autosave.
		if ( ( new Date() ).getTime() < wp.autosave.nextRun ) {
			return false;
		}

		// Get the current editor state and compute the compare string (title::excerpt::content).
		const state = getState();
		compareString = getCompareString( state );

		// Initialize lastCompareString if this is the first run and it is undefined.
		if ( typeof lastCompareString === 'undefined' ) {
			lastCompareString = compareString;
		}

		// Bail if no changes to the compare string (title::excerpt::content).
		if ( compareString === lastCompareString ) {
			return false;
		}

		// Store the latest compare string.
		lastCompareString = compareString;

		// Block autosaving for 10 seconds.
		wp.autosave.server.tempBlockSave();

		const postData = getCurrentPost( state );

		// Dispath an event to set the state isAutosaving to true..
		dispatch( toggleAutosave( true ) );

		// Add some additional data point copies expected on the back end.
		postData.post_id = postData.id;
		postData.post_type = postData.type;

		// Save the data in local storage.
		storeLocal( postData );

		// Trigger some legacy events.
		$document.trigger( 'wpcountwords', [ postData.content ] )
			.trigger( 'before-autosave', [ postData ] );

		// Trigger a hook action.
		doAction( 'editor.beforeAutosave', postData );

		// Add the nonce to validate the request.
		postData._wpnonce = jQuery( '#_wpnonce' ).val() || '';

		return postData;
	};

	// Tie autosave button state triggers to Gutenberg autosave state.
	$document.on( 'autosave-enable-buttons', function() {
		dispatch( toggleAutosave( false ) );
	} );

	/**
	 * Disable the default (classic editor) autosave connection event handlers.
	 */
	$document.off( 'heartbeat-connection-lost.autosave' );
	$document.off( 'heartbeat-connection-restored.autosave' );
	$document.off( 'heartbeat-send.autosave' );

	/**
	 * Handle the heartbeat-send event, attaching autosave data if available.
	 */
	$document.on( 'heartbeat-send.autosave', function( event, data ) {
		const autosaveData = save();

		if ( autosaveData ) {
			data.wp_autosave = autosaveData;
		}
	} );

	/**
	 * Disable buttons and throw a notice when the connection is lost.
	 *
	 * @since 1.9.0
	 *
	 * @returns {void}
	 */
	$document.on( 'heartbeat-connection-lost.autosave', function( event, error, status ) {
		// When connection is lost, keep user from submitting changes.
		if ( 'timeout' === error || 'error' === error || 603 === status ) {
			dispatch( showDisconnectionNotice() );
			dispatch( toggleNetworkIsConnected( false ) );
		}
	} );

	/**
	 * Enable buttons when the connection is restored.
	 *
	 * @since 1.9.0
	 *
	 * @returns {void}
	 */
	$document.on( 'heartbeat-connection-restored.autosave', function() {
		dispatch( removeNotice( DISCONNECTION_NOTICE_ID ) );
		dispatch( toggleNetworkIsConnected( true ) );
	} );

	/**
	 * Sets (save or delete) post data in the storage.
	 *
	 * If stored_data evaluates to 'false' the storage key for the current post will be removed.
	 *
	 * @since 1.9.0
	 *
	 * @param {Object|boolean|null} postData The post data to store or null/false/empty to delete the key.
	 *
	 * @returns {boolean} True if data is stored, false if data was removed.
	 */
	function setData( postData ) {
		const stored = getStorage();
		const postId = postData.id;

		if ( ! stored || ! postId ) {
			return false;
		}

		if ( postData ) {
			stored[ 'post_' + postId ] = postData;
		} else if ( stored.hasOwnProperty( 'post_' + postId ) ) {
			delete stored[ 'post_' + postId ];
		} else {
			return false;
		}

		return setStorage( stored );
	}

	const blogId = typeof window.autosaveL10n !== 'undefined' && window.autosaveL10n.blog_id;

	/**
	 * Initializes post local storage.
	 *
	 * @since 1.9.0
	 *
	 * @returns {boolean|Object} False if no sessionStorage in the browser or an Object
	 *                           containing all postData for this blog.
	 */
	function getStorage() {
		let storedObject = false;

		// Separate local storage containers for each blog_id
		if ( wp.autosave.local.hasStorage && blogId ) {
			storedObject = window.sessionStorage.getItem( 'wp-autosave-' + blogId );

			if ( storedObject ) {
				storedObject = JSON.parse( storedObject );
			} else {
				storedObject = {};
			}
		}

		return storedObject;
	}

	/**
	 * Sets the storage for this blog. Confirms that the data was saved
	 * successfully.
	 *
	 * @since 1.9.0
	 *
	 * @param {Object} postData The post data to store.
	 *
	 * @returns {boolean} True if the data was saved successfully, false if it wasn't saved.
	 */
	function setStorage( postData ) {
		if ( wp.autosave.local.hasStorage && blogId ) {
			const key = 'wp-autosave-' + blogId;
			window.sessionStorage.setItem( key, JSON.stringify( postData ) );
			return window.sessionStorage.getItem( key ) !== null;
		}

		return false;
	}

	/**
	 * Store the editor contents in local storage, in case the user disconnects.
	 *
	 * @param {Object} postData The post data to store.
	 *
	 * @returns {boolean} True if the data was saved successfully, false if it wasn't saved.
	 */
	function storeLocal( postData ) {
		const secure = ( 'https:' === window.location.protocol );

		if ( ! wp.autosave.local.hasStorage ) {
			return false;
		}

		postData.save_time = ( new Date() ).getTime();
		window.wpCookies.set( 'wp-saving-post', postData.id + '-check', 24 * 60 * 60, false, false, secure );
		return setData( postData );
	}

	/**
	 * Gets the saved post data for the current post.
	 *
	 * @since 1.9.0
	 *
	 * @param {int} postId The post id.
	 *
	 * @returns {boolean|Object} False if no storage or no data or the postData as an Object.
	 */
	function getSavedPostData( postId ) {
		const stored = getStorage();

		if ( ! stored || ! postId ) {
			return false;
		}

		return stored[ 'post_' + postId ] || false;
	}

	/**
	 * Checks if the saved data for the current post (if any) is different than the
	 * loaded post data on the screen.
	 *
	 * Shows a standard message letting the user restore the post data if different.
	 *
	 * @since 1.9.0
	 *
	 * @returns {void}
	 */
	function checkPostLocalSaveisDifferent() {
		const cookie = window.wpCookies.get( 'wp-saving-post' ),
			postData = getSavedPostData();

		if ( cookie === postData.id + '-saved' ) {
			window.wpCookies.remove( 'wp-saving-post' );

			// The post was saved properly, remove old local storage data and bail.
			setData( false, postData.id );
			return;
		}

		if ( ! postData ) {
			return;
		}

		dispatch( showLocalSaveNotice( postData ) );
	}

	// Check  local storage for post content.
	checkPostLocalSaveisDifferent();
}<|MERGE_RESOLUTION|>--- conflicted
+++ resolved
@@ -9,12 +9,8 @@
 	toggleAutosave,
 	removeNotice,
 	toggleNetworkIsConnected,
-<<<<<<< HEAD
-	showDisconnectAlert,
+	showDisconnectionNotice,
 	showLocalSaveNotice,
-=======
-	showDisconnectionNotice,
->>>>>>> 1d78085d
 } from '../store/actions';
 
 import { compact } from 'lodash';
